<<<<<<< HEAD
venv/
resources/
mypy.ini
.pylintrc
=======
/config.yml

>>>>>>> 775eb9d4
*.pyc
*.log

venv/
.mypy_cache/
.vscode/
*.sublime-project
*.sublime-workspace
mypy.ini
.pylintrc<|MERGE_RESOLUTION|>--- conflicted
+++ resolved
@@ -1,12 +1,6 @@
-<<<<<<< HEAD
-venv/
+/config.yml
 resources/
-mypy.ini
-.pylintrc
-=======
-/config.yml
 
->>>>>>> 775eb9d4
 *.pyc
 *.log
 
