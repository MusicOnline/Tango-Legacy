import os

BOT_TOKEN = os.getenv("TANGO_TOKEN")
DATABASE_URI = os.getenv("TANGO_DB")

<<<<<<< HEAD
OWNER_ID = 255745554078892032
=======
OWNER_ID = 0  # int
CONSOLE_CHANNEL_ID = None # Optional[int]
>>>>>>> 596dc777

GITHUB_TOKEN = os.getenv("GITHUB_TOKEN")

MAIN_COLOUR = 0xFCAF3E
PREFIXES = ["t ", "tg ", "tango ", "たんご ", "たんご　", "たんご", "タンゴ ", "タンゴ　", "タンゴ"]<|MERGE_RESOLUTION|>--- conflicted
+++ resolved
@@ -3,12 +3,8 @@
 BOT_TOKEN = os.getenv("TANGO_TOKEN")
 DATABASE_URI = os.getenv("TANGO_DB")
 
-<<<<<<< HEAD
 OWNER_ID = 255745554078892032
-=======
-OWNER_ID = 0  # int
-CONSOLE_CHANNEL_ID = None # Optional[int]
->>>>>>> 596dc777
+CONSOLE_CHANNEL_ID = 470115940017635328
 
 GITHUB_TOKEN = os.getenv("GITHUB_TOKEN")
 
