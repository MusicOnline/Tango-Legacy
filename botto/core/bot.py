import asyncio
import datetime
import itertools
import logging
import signal
from typing import Any, Generator, List, Optional

<<<<<<< HEAD
import aiohttp  # type: ignore
import psutil  # type: ignore
from gino import Gino  # type: ignore
=======
import aiohttp
import asyncpg
import jinja2
import psutil
>>>>>>> 775eb9d4

import discord
from discord.client import _cleanup_loop
from discord.ext import commands
from discord.ext import tasks

import botto
from .context import Context
from .errors import BotMissingFundamentalPermissions

try:
    import ujson as json
except ImportError:
    import json  # type: ignore

try:
    import uvloop
except ImportError:
    pass
else:
    asyncio.set_event_loop_policy(uvloop.EventLoopPolicy())

logger = logging.getLogger("botto")


class Botto(commands.AutoShardedBot):

    db = Gino()

    def __init__(self, **kwargs: Any) -> None:
        super().__init__(
            command_prefix=commands.when_mentioned_or(*botto.config["PREFIXES"]),
            pm_help=False,
            owner_id=botto.config["OWNER_ID"],
            **kwargs,
        )
        self.ready_time: Optional[datetime.datetime] = None

        self.process: psutil.Process = psutil.Process()

        self.session: aiohttp.ClientSession = aiohttp.ClientSession(
            loop=self.loop, json_serialize=json.dumps, raise_for_status=True
        )

        self.add_check(self._check_fundamental_permissions)
        self.after_invoke(self.unlock_after_invoke)
        self.maintain_presence.start()  # pylint: disable=no-member

    # ------ Properties ------

    @property
    def ping(self) -> int:
        """The Discord WebSocket Protocol latency rounded in milliseconds."""
        return round(self.latency * 1000)

    @property
    def uptime(self) -> datetime.timedelta:
        assert isinstance(self.ready_time, datetime.datetime)
        return datetime.datetime.utcnow() - self.ready_time

    def humanize_uptime(self, *, brief: bool = False) -> str:
        hours, remainder = divmod(int(self.uptime.total_seconds()), 3600)
        minutes, seconds = divmod(remainder, 60)
        days, hours = divmod(hours, 24)

        if not brief:
            fmt: str = "{h} hours, {m} minutes, and {s} seconds"
            if days:
                fmt = "{d} days, " + fmt
        else:
            fmt = "{h}h {m}m {s}s"
            if days:
                fmt = "{d}d " + fmt

        return fmt.format(d=days, h=hours, m=minutes, s=seconds)

    def get_owner(self) -> discord.User:
        if not botto.config["OWNER_ID"]:
            raise ValueError("OWNER_ID not set in config file.")
        owner_id = botto.config["OWNER_ID"]
        owner: Optional[discord.User] = self.get_user(owner_id)
        if owner is None:
            raise ValueError("Could not find owner in user cache.")
        return owner

    def get_console_channel(self) -> botto.utils.AnyChannel:
        if not botto.config["CONSOLE_CHANNEL_ID"]:
            raise ValueError("CONSOLE_CHANNEL_ID not set in config file.")
        channel_id = botto.config["CONSOLE_CHANNEL_ID"]
        channel: botto.utils.OptionalChannel = self.get_channel(channel_id)
        if channel is None:
            raise ValueError("Could not find console channel in channel cache.")
        return channel

    async def send_console(self, *args, **kwargs) -> discord.Message:
        try:
            return await self.get_console_channel().send(*args, **kwargs)
        except ValueError:
            return await self.get_owner().send(*args, **kwargs)

    # ------ Basic methods ------

    async def connect_to_database(self, dsn: str) -> None:
        self.pool: asyncpg.Pool = await asyncpg.create_pool(dsn)
        if not hasattr(self, "jinja_env"):
            self.jinja_env = jinja2.Environment(
                loader=jinja2.FileSystemLoader("botto/sql"), line_statement_prefix="-- :"
            )

    def get_queries(self, template_name: str) -> Any:
        return self.jinja_env.get_template(template_name).module

    def run(self) -> None:
        loop = self.loop

        # Additional startup behaviour
        dsn = botto.config["DATABASE_URI"]
        if dsn:
            loop.run_until_complete(self.connect_to_database(dsn))

        for module in botto.config["STARTUP_MODULES"]:
            self.load_extension(module)

        # Default behaviour but calls self.shutdown instead of self.close
        try:
            loop.add_signal_handler(signal.SIGINT, lambda: loop.stop())
            loop.add_signal_handler(signal.SIGTERM, lambda: loop.stop())
        except NotImplementedError:
            pass

        async def runner() -> None:
            try:
                await self.start(botto.config["TOKEN"])
            finally:
                await self.shutdown()

        def stop_loop_on_completion(f: asyncio.Future) -> None:
            loop.stop()

        future = asyncio.ensure_future(runner(), loop=loop)
        future.add_done_callback(stop_loop_on_completion)
        try:
            loop.run_forever()
        except KeyboardInterrupt:
            logger.info("Received signal to terminate bot and event loop.")
        finally:
            future.remove_done_callback(stop_loop_on_completion)
            logger.info("Cleaning up tasks.")
            _cleanup_loop(loop)

        if not future.cancelled():
            return future.result()

    async def shutdown(self) -> None:
        self.maintain_presence.cancel()  # pylint: disable=no-member

        for ext in tuple(self.extensions):
            self.unload_extension(ext)

<<<<<<< HEAD
        await self.db.pop_bind().close()
        logger.info("Gracefully closed database connection.")
        await self.session.close()
        logger.info("Gracefully closed asynchronous HTTP client session.")
        logger.info("Closing client gracefully...")
        await super().close()
=======
        if not self.session.closed:
            await self.session.close()
            logger.info("Gracefully closed asynchronous HTTP client session.")
        if hasattr(self, "pool") and not self.pool._closed:
            await self.pool.close()
            logger.info("Gracefully closed asynchronous database connection pool.")
        if not self.is_closed():
            logger.info("Closing client gracefully...")
            await self.close()
>>>>>>> 775eb9d4

    async def process_commands(self, message: discord.Message) -> None:
        if message.author.bot:
            return
        ctx: Context = await self.get_context(message, cls=Context)
        if ctx.is_locked():
            return
        await self.invoke(ctx)

    # ------ Checks and invocation hooks ------

    async def _check_fundamental_permissions(self, ctx: Context) -> bool:
        # read_messages is an implicit requirement.
        # This check wouldn't run if it didn't read a command message. (duh)
        required_perms = discord.Permissions()
        required_perms.update(
            send_messages=True,
            embed_links=True,
            attach_files=True,
            read_message_history=True,
            external_emojis=True,
            add_reactions=True,
        )

        actual_perms = ctx.channel.permissions_for(ctx.me)

        missing: List[str] = [
            perm
            for perm, value in required_perms
            if value is True and getattr(actual_perms, perm) is not True
        ]

        if not missing:
            return True

        raise BotMissingFundamentalPermissions(missing)

    async def unlock_after_invoke(self, ctx: Context) -> None:
        """Post invocation hook to unlock context."""
        ctx.unlock()

    # ------ Views ------

    def users_view(self) -> Generator[discord.User, None, None]:
        return self._connection._users.values()

    def guilds_view(self) -> Generator[discord.Guild, None, None]:
        return self._connection._guilds.values()

    @property
    def user_count(self) -> int:
        return len(self._connection._users)

    @property
    def guild_count(self) -> int:
        return len(self._connection._guilds)

    # ------ Event listeners ------

    async def on_ready(self) -> None:
        self.ready_time = datetime.datetime.utcnow()
        logger.info("Bot has connected.")
        try:
            embed: Optional[discord.Embed] = self.cogs["Meta"].get_statistics_embed()
        except KeyError:
            embed = None
            logger.warning("Meta cog was not found, statistics embed will not be sent.")
        except psutil.AccessDenied:
            embed = None
            logger.exception("psutil lacks permissions to check system information.")
        await self.send_console("Bot has connected.", embed=embed)

    async def on_error(self, event_method: str, *args: Any, **kwargs: Any) -> None:
        logger.exception("Unhandled exception in '%s' event handler.", event_method)

    # ------ Other ------

    @tasks.loop(minutes=5)
    async def maintain_presence(self):
        while not self.guilds:
            await asyncio.sleep(1)
        if self.guilds[0].me.activity is None:
            await self.change_presence(
                activity=discord.Activity(
                    name=f"@{self.user.name}", type=discord.ActivityType.listening
                )
            )<|MERGE_RESOLUTION|>--- conflicted
+++ resolved
@@ -5,16 +5,11 @@
 import signal
 from typing import Any, Generator, List, Optional
 
-<<<<<<< HEAD
-import aiohttp  # type: ignore
-import psutil  # type: ignore
-from gino import Gino  # type: ignore
-=======
 import aiohttp
 import asyncpg
 import jinja2
 import psutil
->>>>>>> 775eb9d4
+from gino import Gino
 
 import discord
 from discord.client import _cleanup_loop
@@ -174,14 +169,8 @@
         for ext in tuple(self.extensions):
             self.unload_extension(ext)
 
-<<<<<<< HEAD
         await self.db.pop_bind().close()
-        logger.info("Gracefully closed database connection.")
-        await self.session.close()
-        logger.info("Gracefully closed asynchronous HTTP client session.")
-        logger.info("Closing client gracefully...")
-        await super().close()
-=======
+        logger.info("Gracefully closed Gino database connection.")
         if not self.session.closed:
             await self.session.close()
             logger.info("Gracefully closed asynchronous HTTP client session.")
@@ -191,7 +180,6 @@
         if not self.is_closed():
             logger.info("Closing client gracefully...")
             await self.close()
->>>>>>> 775eb9d4
 
     async def process_commands(self, message: discord.Message) -> None:
         if message.author.bot:
