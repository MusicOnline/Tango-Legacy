import platform
import datetime

import discord
from discord.ext import commands

import botto


class Meta(commands.Cog):
    """Meta commands related to the bot."""

    def __init__(self, bot: botto.Botto) -> None:
        self.bot: botto.Botto = bot

    def get_statistics_embed(self) -> discord.Embed:
        total_members: int = sum(1 for m in self.bot.get_all_members())
        total_users: int = self.bot.user_count
        total_online: int = len(
            {
                m
                for m in self.bot.get_all_members()
                if m.status is not discord.Status.offline
            }
        )

        text_channels: int = sum(
            1
            for channel in self.bot.get_all_channels()
            if isinstance(channel, discord.TextChannel)
        )
        voice_channels: int = sum(
            1
            for channel in self.bot.get_all_channels()
            if isinstance(channel, discord.VoiceChannel)
        )

        total_guilds: int = self.bot.guild_count
        assert self.bot.ready_time is not None
        up_since: str = self.bot.ready_time.strftime("%d %b %y")
        ping: int = self.bot.ping
        with self.bot.process.oneshot():
            cpu_usage: float = self.bot.process.cpu_percent()
            ram_usage: float = self.bot.process.memory_full_info().uss / 2 ** 20

        embed: discord.Embed = discord.Embed(
            colour=botto.config["MAIN_COLOUR"], timestamp=datetime.datetime.utcnow()
        )
        embed.add_field(
            name="Member Stats",
            value=(
                f"{total_members} total members\n"
                f"{total_users} unqiue users\n"
                f"{total_online} users online"
            ),
        )
        embed.add_field(
            name="Guild Stats",
            value=(
                f"{total_guilds} guilds\n"
                f"{text_channels} text channels\n"
                f"{voice_channels} voice channels"
            ),
        )
        embed.add_field(
            name="Versions",
            value=(
                f"Python {platform.python_version()}\n"
                f"discord.py {discord.__version__}"
            ),
        )
        embed.add_field(
            name="Uptime",
            value=(
                f"{self.bot.humanize_uptime(brief=True)}\n" f"(Since {up_since} UTC)"
            ),
        )
        embed.add_field(name="Connection", value=f"{ping} ms current")
        embed.add_field(name="Process", value=f"{cpu_usage}% CPU\n{ram_usage:.2f} MiB")

        embed.set_thumbnail(url=self.bot.user.avatar_url)

        return embed

    @botto.command()
    async def botstats(self, ctx: botto.Context) -> None:
        """Show general statistics of the bot."""
        embed: discord.Embed = self.get_statistics_embed()
        await ctx.send(embed=embed)

    @botto.command()
    async def ping(self, ctx: botto.Context) -> None:
        """Show connection statistics of the bot."""
        await ctx.send(f"ws pong: **{self.bot.ping} ms**")

    @botto.command()
    async def uptime(self, ctx: botto.Context) -> None:
        """Show uptime of the bot."""
        await ctx.send(f"Online since **{self.bot.humanize_uptime()}** ago.")

    @botto.command()
    async def invite(self, ctx: botto.Context) -> None:
        """Show invite link of the bot."""
        await ctx.send(f"<{discord.utils.oauth_url(ctx.me.id)}>")

    @botto.command(enabled=bool(botto.config["SOURCE_CODE_URL"]))
    async def source(self, ctx: botto.Context) -> None:
        """Show GitHub link to source code."""
<<<<<<< HEAD
        await ctx.send("https://github.com/MusicOnline/Tango")
=======
        await ctx.send(botto.config["SOURCE_CODE_URL"])
>>>>>>> 775eb9d4

    @botto.command(
        aliases=["suggest", "feedback", "report", "contact"],
        enabled=bool(botto.config["SUPPORT_SERVER_INVITE_URL"]),
    )
    async def support(self, ctx: botto.Context) -> None:
        """Show support server link."""
        await ctx.send(botto.config["SUPPORT_SERVER_INVITE_URL"])

<<<<<<< HEAD
    @botto.command()
    async def vote(self, ctx: botto.Context) -> None:
        """Support the bot by voting!"""
        await ctx.send("https://discordbots.org/bot/542015505146445834")
=======
    @botto.command(enabled=bool(botto.config["VOTE_URL"]))
    async def vote(self, ctx: botto.Context) -> None:
        """Support the bot by voting!"""
        await ctx.send(botto.config["VOTE_URL"])
>>>>>>> 775eb9d4


def setup(bot: botto.Botto) -> None:
    bot.add_cog(Meta(bot))<|MERGE_RESOLUTION|>--- conflicted
+++ resolved
@@ -106,11 +106,7 @@
     @botto.command(enabled=bool(botto.config["SOURCE_CODE_URL"]))
     async def source(self, ctx: botto.Context) -> None:
         """Show GitHub link to source code."""
-<<<<<<< HEAD
-        await ctx.send("https://github.com/MusicOnline/Tango")
-=======
         await ctx.send(botto.config["SOURCE_CODE_URL"])
->>>>>>> 775eb9d4
 
     @botto.command(
         aliases=["suggest", "feedback", "report", "contact"],
@@ -120,17 +116,10 @@
         """Show support server link."""
         await ctx.send(botto.config["SUPPORT_SERVER_INVITE_URL"])
 
-<<<<<<< HEAD
-    @botto.command()
-    async def vote(self, ctx: botto.Context) -> None:
-        """Support the bot by voting!"""
-        await ctx.send("https://discordbots.org/bot/542015505146445834")
-=======
     @botto.command(enabled=bool(botto.config["VOTE_URL"]))
     async def vote(self, ctx: botto.Context) -> None:
         """Support the bot by voting!"""
         await ctx.send(botto.config["VOTE_URL"])
->>>>>>> 775eb9d4
 
 
 def setup(bot: botto.Botto) -> None:
