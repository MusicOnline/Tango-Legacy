--- conflicted
+++ resolved
@@ -1,18 +1,12 @@
 asyncpg
 discord.py
-<<<<<<< HEAD
 gino
-=======
 jinja2
->>>>>>> 775eb9d4
 jishaku
 kanaconv
 lxml
 pillow
 psutil
 pyyaml
-<<<<<<< HEAD
 svg.path
-=======
-uvloop; sys_platform != "win32" and implementation_name == "cpython"
->>>>>>> 775eb9d4
+uvloop; sys_platform != "win32" and implementation_name == "cpython"